"""Utility functions for API requests"""

import json
from asyncio import sleep as asleep
from io import BytesIO
from time import sleep
from typing import Optional

import requests
from aiohttp import ClientError, ClientResponse, ClientSession, FormData
from aiohttp.payload import BytesIOPayload

from .config import settings
from .errors import CodeBoxError


def build_request_data(
    method: str,
    endpoint: str,
    body: Optional[dict] = None,
    files: Optional[dict] = None,
) -> dict:
    """
    Builds a request data dictionary for the requests library.
    """
    return {
        "method": method,
        "url": settings.base_url + endpoint,
        "headers": {
            "Authorization": f"Bearer {settings.api_key}",
        },
        "json": body,
        "files": files,
    }


def handle_response(response: requests.Response):
    """
    Handles a response from the requests library.
    """
    handlers = {
        "application/json": lambda r: json.loads(r.content.decode()),
        "application/octet-stream": lambda r: {
            "content": BytesIO(r.content).read(),
            "name": r.headers["Content-Disposition"].split("=")[1],
        },
        # Add other content type handlers here
    }
    handler = handlers.get(
        response.headers["Content-Type"].split(";")[0], lambda r: r.content.decode()
    )
    if response.status_code != 200:
        try:
            json_body = response.json()
        except Exception:
            json_body = {"": response.text}
        raise CodeBoxError(
            http_status=response.status_code,
<<<<<<< HEAD
            content=response.content.decode(),
=======
            json_body=json_body,
>>>>>>> d2cbabdd
            headers=dict(response.headers.items()),
        )
    return handler(response)


async def handle_response_async(response: ClientResponse) -> dict:
    """
    Handles a response from the aiohttp library.
    """

    async def json_handler(r: ClientResponse) -> dict:
        return json.loads(await r.text())

    async def file_handler(r: ClientResponse) -> dict:
        return {
            "content": await r.read(),
            "name": r.headers["Content-Disposition"].split("=")[1],
        }

    async def text_handler(r: ClientResponse) -> dict:
        return {"content": await r.text()}

    async def default_handler(r: ClientResponse) -> dict:
        return {"content": await r.text()}

    handlers = {
        "application/json": json_handler,
        "application/octet-stream": file_handler,
        "text/plain": text_handler,
        # Add other content type handlers here
    }
    if response.status != 200:
<<<<<<< HEAD
        error_content = await handler(response)
        raise CodeBoxError(
            http_status=response.status,
            content=str(error_content),
=======
        try:
            json_body = await response.json()
        except Exception:
            json_body = {"": await response.text()}

        raise CodeBoxError(
            http_status=response.status,
            json_body=json_body,
>>>>>>> d2cbabdd
            headers=dict(response.headers.items()),
        )
    handler = handlers.get(
        response.headers["Content-Type"].split(";")[0], default_handler
    )
    return await handler(response)


def base_request(
    method: str,
    endpoint: str,
    body: Optional[dict] = None,
    files: Optional[dict] = None,
    retries: int = 3,
    backoff_factor: float = 0.3,
) -> dict:
    """
    Makes a request to the CodeBox API with retry logic.

    Args:
    - method: HTTP method as a string.
    - endpoint: API endpoint as a string.
    - body: Optional dictionary containing the JSON body.
    - files: Optional dictionary containing file data.
    - retries: Maximum number of retries on failure.
    - backoff_factor: Multiplier for delay between retries (exponential backoff).

    Returns:
    - A dictionary response from the API.
    """
    request_data = build_request_data(method, endpoint, body, files)
    for attempt in range(retries):
        try:
            response = requests.request(**request_data, timeout=270)
            return handle_response(response)
        except requests.RequestException as e:
            if attempt < retries - 1:
                sleep_time = backoff_factor * (2**attempt)
                sleep(sleep_time)
            else:
                raise e
    raise CodeBoxError(http_status=500, json_body={"error": "Max retries exceeded"})


async def abase_request(
    session: ClientSession,
    method: str,
    endpoint: str,
    body: Optional[dict] = None,
    files: Optional[dict] = None,
    retries: int = 3,
    backoff_factor: float = 0.3,
) -> dict:
    """
    Makes an asynchronous request to the CodeBox API with retry functionality.

    Args:
    - session: The aiohttp ClientSession.
    - method: HTTP method as a string.
    - endpoint: API endpoint as a string.
    - body: Optional dictionary containing the JSON body.
    - files: Optional dictionary containing file data.
    - retries: Maximum number of retries on failure.
    - backoff_factor: Multiplier for delay between retries (exponential backoff).

    Returns:
    - A dictionary response from the API.
    """
    request_data = build_request_data(method, endpoint, body, files)
    if files is not None:
        data = FormData()
        for key, file_tuple in files.items():
            filename, fileobject = file_tuple[
                :2
            ]  # Get the filename and fileobject from the tuple
            payload = BytesIOPayload(BytesIO(fileobject))
            data.add_field(
                key, payload, filename=filename
            )  # Use the filename from the tuple
        request_data.pop("files")
        request_data.pop("json")
        request_data["data"] = data
    else:
        request_data.pop("files")

    for attempt in range(retries):
        try:
            response = await session.request(**request_data)
            return await handle_response_async(response)
        except ClientError as e:
            if attempt < retries - 1:
                sleep_time = backoff_factor * (2**attempt)
                await asleep(sleep_time)
            else:
                raise e
    raise CodeBoxError(http_status=500, json_body={"error": "Max retries exceeded"})


def set_api_key(api_key: str) -> None:
    """
    Manually set the CODEBOX_API_KEY.
    """
    settings.api_key = api_key<|MERGE_RESOLUTION|>--- conflicted
+++ resolved
@@ -50,17 +50,9 @@
         response.headers["Content-Type"].split(";")[0], lambda r: r.content.decode()
     )
     if response.status_code != 200:
-        try:
-            json_body = response.json()
-        except Exception:
-            json_body = {"": response.text}
         raise CodeBoxError(
             http_status=response.status_code,
-<<<<<<< HEAD
             content=response.content.decode(),
-=======
-            json_body=json_body,
->>>>>>> d2cbabdd
             headers=dict(response.headers.items()),
         )
     return handler(response)
@@ -93,21 +85,9 @@
         # Add other content type handlers here
     }
     if response.status != 200:
-<<<<<<< HEAD
-        error_content = await handler(response)
         raise CodeBoxError(
             http_status=response.status,
-            content=str(error_content),
-=======
-        try:
-            json_body = await response.json()
-        except Exception:
-            json_body = {"": await response.text()}
-
-        raise CodeBoxError(
-            http_status=response.status,
-            json_body=json_body,
->>>>>>> d2cbabdd
+            content=(await response.content.read()).decode(),
             headers=dict(response.headers.items()),
         )
     handler = handlers.get(
@@ -149,7 +129,7 @@
                 sleep(sleep_time)
             else:
                 raise e
-    raise CodeBoxError(http_status=500, json_body={"error": "Max retries exceeded"})
+    raise CodeBoxError(http_status=500, content="Request Failed. Max retries exceeded")
 
 
 async def abase_request(
@@ -203,7 +183,7 @@
                 await asleep(sleep_time)
             else:
                 raise e
-    raise CodeBoxError(http_status=500, json_body={"error": "Max retries exceeded"})
+    raise CodeBoxError(http_status=500, content="Request Failed. Max retries exceeded")
 
 
 def set_api_key(api_key: str) -> None:
